--- conflicted
+++ resolved
@@ -6,12 +6,7 @@
     Icon,
     Button,
     Avatar,
-<<<<<<< HEAD
-    Card,
-    Badge,
-=======
     Scroller,
->>>>>>> dc7ff6aa
 } from "@/once-ui/components";
 
 interface CategoryOption {
@@ -241,222 +236,6 @@
                                 size="s"
                                 label="Compose"
                                 prefixIcon="plus"
-<<<<<<< HEAD
-                                variant="primary"
-                                onClick={onNewEmail}
-                            />
-                        )}
-                        
-                        {onSync && (
-                            <Button
-                                size="s"
-                                weight="default"
-                                label="Sync & Refresh"
-                                prefixIcon="refresh"
-                                variant="secondary"
-                                onClick={() => {
-                                    onSync();
-                                    onRefresh();
-                                }}
-                                disabled={isLoading || isFetching || isSyncing}
-                                loading={isSyncing}
-                            />
-                        )}
-                    </>
-                )}
-            </Row>
-
-            {!isAISearchActive && categoryOptions.length > 0 && onCategoryChange && (
-                <Column fillWidth>
-                    {/* Tabs for category types */}
-                    <Card padding="16" marginX="16" marginBottom="12" background="surface">
-                        <Row gap="16" horizontal="center" marginBottom="16">
-                            <Button 
-                                variant={categoryTab === 'standard' ? 'primary' : 'tertiary'}
-                                size="s"
-                                label="Standard"
-                                prefixIcon="inbox"
-                                onClick={() => setCategoryTab('standard')}
-                            />
-                            <Button 
-                                variant={categoryTab === 'priority' ? 'primary' : 'tertiary'}
-                                size="s"
-                                label="Priority"
-                                prefixIcon="warningTriangle"
-                                onClick={() => setCategoryTab('priority')}
-                            />
-                            <Button 
-                                variant={categoryTab === 'smart' ? 'primary' : 'tertiary'}
-                                size="s"
-                                label="Smart Categories"
-                                prefixIcon="sparkles"
-                                onClick={() => setCategoryTab('smart')}
-                            />
-                        </Row>
-
-                        {/* Standard Categories */}
-                        {categoryTab === 'standard' && (
-                            <Row gap="8" wrap>
-                                {standardCategories.map((option) => (
-                                    <Button
-                                        key={option.value}
-                                        onClick={() => handleCategoryChange(option.value)}
-                                        variant={currentCategory === option.value ? "primary" : "secondary"}
-                                        size="s"
-                                    >
-                                        <Row gap="4" vertical="center">
-                                            {option.icon && <Icon name={option.icon} size="s" />}
-                                            <Text>{option.label}</Text>
-                                        </Row>
-                                    </Button>
-                                ))}
-                            </Row>
-                        )}
-
-                        {/* Priority Categories */}
-                        {categoryTab === 'priority' && (
-                            <Row gap="8" wrap>
-                                {priorityCategories.map((option) => (
-                                    <Button
-                                        key={option.value}
-                                        onClick={() => handleCategoryChange(option.value)}
-                                        variant={currentCategory === option.value ? "primary" : "secondary"}
-                                        size="s"
-                                    >
-                                        <Row gap="4" vertical="center">
-                                            {option.icon && (
-                                                <Icon 
-                                                    name={option.icon} 
-                                                    size="s" 
-                                                    color={getBadgeColor(option) as any} 
-                                                />
-                                            )}
-                                            <Text>{option.label}</Text>
-                                        </Row>
-                                    </Button>
-                                ))}
-                            </Row>
-                        )}
-
-                        {/* AI Categories */}
-                        {categoryTab === 'smart' && (
-                            <Column gap="16">
-                                {/* Work & Business */}
-                                {groupedAiCategories.workBusiness.length > 0 && (
-                                    <Column gap="8">
-                                        <Text variant="label-strong-s">Work & Business</Text>
-                                        <Row gap="8" wrap>
-                                            {groupedAiCategories.workBusiness.map((option) => (
-                                                <Button
-                                                    key={option.value}
-                                                    onClick={() => handleCategoryChange(option.value)}
-                                                    variant={currentCategory === option.value ? "primary" : "tertiary"}
-                                                    size="s"
-                                                >
-                                                    <Row gap="4" vertical="center">
-                                                        {option.icon && <Icon name={option.icon} size="s" />}
-                                                        <Text>{option.label}</Text>
-                                                    </Row>
-                                                </Button>
-                                            ))}
-                                        </Row>
-                                    </Column>
-                                )}
-
-                                {/* Personal & Social */}
-                                {groupedAiCategories.personalSocial.length > 0 && (
-                                    <Column gap="8">
-                                        <Text variant="label-strong-s">Personal & Social</Text>
-                                        <Row gap="8" wrap>
-                                            {groupedAiCategories.personalSocial.map((option) => (
-                                                <Button
-                                                    key={option.value}
-                                                    onClick={() => handleCategoryChange(option.value)}
-                                                    variant={currentCategory === option.value ? "primary" : "tertiary"}
-                                                    size="s"
-                                                >
-                                                    <Row gap="4" vertical="center">
-                                                        {option.icon && <Icon name={option.icon} size="s" />}
-                                                        <Text>{option.label}</Text>
-                                                    </Row>
-                                                </Button>
-                                            ))}
-                                        </Row>
-                                    </Column>
-                                )}
-
-                                {/* Updates & Marketing */}
-                                {groupedAiCategories.updatesMarketing.length > 0 && (
-                                    <Column gap="8">
-                                        <Text variant="label-strong-s">Updates & Marketing</Text>
-                                        <Row gap="8" wrap>
-                                            {groupedAiCategories.updatesMarketing.map((option) => (
-                                                <Button
-                                                    key={option.value}
-                                                    onClick={() => handleCategoryChange(option.value)}
-                                                    variant={currentCategory === option.value ? "primary" : "tertiary"}
-                                                    size="s"
-                                                >
-                                                    <Row gap="4" vertical="center">
-                                                        {option.icon && <Icon name={option.icon} size="s" />}
-                                                        <Text>{option.label}</Text>
-                                                    </Row>
-                                                </Button>
-                                            ))}
-                                        </Row>
-                                    </Column>
-                                )}
-
-                                {/* Events & Travel */}
-                                {groupedAiCategories.eventsTravel.length > 0 && (
-                                    <Column gap="8">
-                                        <Text variant="label-strong-s">Events & Travel</Text>
-                                        <Row gap="8" wrap>
-                                            {groupedAiCategories.eventsTravel.map((option) => (
-                                                <Button
-                                                    key={option.value}
-                                                    onClick={() => handleCategoryChange(option.value)}
-                                                    variant={currentCategory === option.value ? "primary" : "tertiary"}
-                                                    size="s"
-                                                >
-                                                    <Row gap="4" vertical="center">
-                                                        {option.icon && <Icon name={option.icon} size="s" />}
-                                                        <Text>{option.label}</Text>
-                                                    </Row>
-                                                </Button>
-                                            ))}
-                                        </Row>
-                                    </Column>
-                                )}
-
-                                {/* Other Categories */}
-                                {groupedAiCategories.other.length > 0 && (
-                                    <Column gap="8">
-                                        <Text variant="label-strong-s">Other Categories</Text>
-                                        <Row gap="8" wrap>
-                                            {groupedAiCategories.other.map((option) => (
-                                                <Button
-                                                    key={option.value}
-                                                    onClick={() => handleCategoryChange(option.value)}
-                                                    variant={currentCategory === option.value ? "primary" : "tertiary"}
-                                                    size="s"
-                                                >
-                                                    <Row gap="4" vertical="center">
-                                                        {option.icon && <Icon name={option.icon} size="s" />}
-                                                        <Text>{option.label}</Text>
-                                                    </Row>
-                                                </Button>
-                                            ))}
-                                        </Row>
-                                    </Column>
-                                )}
-                            </Column>
-                        )}
-                    </Card>
-                </Column>
-            )}
-        </Column>
-=======
                                 onClick={onNewEmail}
                             />
                         )}
@@ -501,6 +280,5 @@
                 )}
             </Row>
         </>
->>>>>>> dc7ff6aa
     );
 }