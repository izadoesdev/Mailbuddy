import React, { useState } from "react";
import {
    Row,
    Text,
    Input,
    Icon,
    Button,
    Select,
    Tooltip,
    IconButton,
    DropdownWrapper,
    Dropdown,
    Option,
    Column,
    Avatar,
} from "@/once-ui/components";

interface InboxControlsProps {
    searchQuery: string;
    onSearchChange: (value: string) => void;
    pageSize: number;
    onPageSizeChange: (value: number) => void;
    onRefresh: () => void;
    onSync?: () => void;
    isSyncing?: boolean;
    isLoading: boolean;
    isFetching: boolean;
    // AI Search props
    onAISearch?: (query: string) => void;
    onClearAISearch?: () => void;
    isAISearchActive?: boolean;
    isAISearchLoading?: boolean;
}

export function InboxControls({
    searchQuery,
    onSearchChange,
    pageSize,
    onPageSizeChange,
    onRefresh,
    onSync,
    isSyncing = false,
    isLoading,
    isFetching,
    onAISearch,
    onClearAISearch,
    isAISearchActive = false,
    isAISearchLoading = false,
}: InboxControlsProps) {
    // Local search state to handle AI search button clicks
    const [localSearchQuery, setLocalSearchQuery] = useState(searchQuery);

    // Handle local search change and propagate to parent
    const handleSearchChange = (value: string) => {
        setLocalSearchQuery(value);
        onSearchChange(value);

        // If AI search is active and the user is typing a new search query,
        // automatically clear the AI search results
        if (isAISearchActive && onClearAISearch) {
            onClearAISearch();
        }
    };

    // Handle AI search button click
    const handleAISearchClick = () => {
        if (onAISearch && localSearchQuery.trim()) {
            onAISearch(localSearchQuery);
        }
    };

    // Handle clear AI search
    const handleClearAISearch = () => {
        if (onClearAISearch) {
            onClearAISearch();
        }
    };

    return (
        <>
            <Row
                fillWidth
                horizontal="space-between"
                vertical="center"
                paddingBottom="20"
                paddingX="16"
            >
                <Text variant="heading-strong-l">
                    {isAISearchActive ? "AI Search Results" : "Inbox"}
                </Text>
                <Row maxWidth={24}>
                    <Input
                        data-border="rounded"
                        id="search-emails"
                        label={isAISearchActive ? "Type to search with AI..." : "Search emails"}
                        labelAsPlaceholder
                        value={localSearchQuery}
                        onChange={(e) => handleSearchChange(e.target.value)}
                        hasPrefix={<Icon name="search" size="s" />}
                        hasSuffix={
                            onAISearch &&
                            localSearchQuery.trim() && (
                                <Button
                                    size="s"
                                    weight="default"
                                    label={
                                        isAISearchLoading
                                            ? "Searching..."
                                            : isAISearchActive
                                              ? "AI Search Active"
                                              : "Find Similar"
                                    }
                                    prefixIcon="sparkles"
                                    variant={isAISearchActive ? "secondary" : "primary"}
                                    onClick={handleAISearchClick}
                                    disabled={!localSearchQuery.trim() || isAISearchLoading}
                                    loading={isAISearchLoading}
                                />
                            )
                        }
                    />
                </Row>
                <Avatar />
            </Row>

            <Row paddingX="16" marginBottom="16" gap="8">
                {isAISearchActive && onClearAISearch ? (
                    <Button
                        label="Return to inbox"
                        prefixIcon="arrow-left"
                        onClick={handleClearAISearch}
                    />
                ) : (
                    <>
                        {onSync && (
                            <Button
                                size="s"
                                weight="default"
                                label="Gmail sync"
                                prefixIcon="cloud"
                                variant="secondary"
                                onClick={onSync}
                                disabled={isLoading || isFetching || isSyncing}
                                loading={isSyncing}
                            />
                        )}

                        <IconButton
                            size="m"
                            tooltip="Star selected"
                            icon="star"
                            variant="secondary"
                            disabled={true}
                        />
                    </>
                )}

                <Row gap="8" fillWidth horizontal="end">
<<<<<<< HEAD
                    <DropdownWrapper
                        trigger={
                            <Button
                                size="s"
                                weight="default"
                                label={`${pageSize} per page`}
                                prefixIcon="list"
                                variant="secondary"
                            />
                        }
                        onSelect={(value) => onPageSizeChange(Number(value))}
                        dropdown={
                            <Column padding="4" fillWidth>
                                <Option value="10" label="10 per page" />
                                <Option value="20" label="20 per page" />
                                <Option value="50" label="50 per page" />
                            </Column>
                        }
                    />
=======
>>>>>>> 69ccd9e9
                    <IconButton
                        size="m"
                        icon="refresh"
                        tooltip="Refresh"
                        variant="secondary"
                        onClick={onRefresh}
                        disabled={isLoading || isFetching}
                    />
                </Row>
            </Row>
        </>
    );
}<|MERGE_RESOLUTION|>--- conflicted
+++ resolved
@@ -156,28 +156,6 @@
                 )}
 
                 <Row gap="8" fillWidth horizontal="end">
-<<<<<<< HEAD
-                    <DropdownWrapper
-                        trigger={
-                            <Button
-                                size="s"
-                                weight="default"
-                                label={`${pageSize} per page`}
-                                prefixIcon="list"
-                                variant="secondary"
-                            />
-                        }
-                        onSelect={(value) => onPageSizeChange(Number(value))}
-                        dropdown={
-                            <Column padding="4" fillWidth>
-                                <Option value="10" label="10 per page" />
-                                <Option value="20" label="20 per page" />
-                                <Option value="50" label="50 per page" />
-                            </Column>
-                        }
-                    />
-=======
->>>>>>> 69ccd9e9
                     <IconButton
                         size="m"
                         icon="refresh"
