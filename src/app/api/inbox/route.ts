--- conflicted
+++ resolved
@@ -165,10 +165,6 @@
         // Process emails
         const allEmails = processEmails(existingEmails, fetchedEmails, threadView);
         log(`Total emails to display: ${allEmails.length}`);
-<<<<<<< HEAD
-
-=======
->>>>>>> c43cacf8
         // Return the results
         const result = {
             emails: allEmails,
